--- conflicted
+++ resolved
@@ -13,11 +13,7 @@
 
 [dependencies]
 glob = "0.3.0"
-<<<<<<< HEAD
 rpm = { git = "https://github.com/rpm-rs/rpm", rev = "9498e02", default-features = false }
-=======
-rpm = { version = "0.11.0", default-features = false }
->>>>>>> f8440176
 toml = "0.7"
 cargo_toml = "0.15"
 clap = { version = "4.3", features = ["derive"] }
