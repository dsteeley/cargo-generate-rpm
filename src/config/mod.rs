--- conflicted
+++ resolved
@@ -2,21 +2,13 @@
 
 use cargo_toml::Error as CargoTomlError;
 use cargo_toml::Manifest;
-<<<<<<< HEAD
 use rpm::{Dependency, RPMBuilder};
-=======
-use rpm::{CompressionType, Dependency, RPMBuilder};
->>>>>>> f8440176
 use toml::value::Table;
 
 use crate::auto_req::{find_requires, AutoReqMode};
 use crate::build_target::BuildTarget;
-<<<<<<< HEAD
 use crate::cli::Args;
 use crate::error::{ConfigError, Error};
-=======
-use crate::error::{ConfigError, Error, PayloadCompressError};
->>>>>>> f8440176
 use file_info::FileInfo;
 use metadata::{CompoundMetadataConfig, ExtraMetaData, MetadataConfig, TomlValueHelper};
 
@@ -65,30 +57,12 @@
 #[derive(Debug)]
 pub struct RpmBuilderConfig<'a> {
     build_target: &'a BuildTarget,
-<<<<<<< HEAD
     args: &'a Args,
 }
 
 impl<'a> RpmBuilderConfig<'a> {
     pub fn new(build_target: &'a BuildTarget, args: &'a Args) -> RpmBuilderConfig<'a> {
         RpmBuilderConfig { build_target, args }
-=======
-    auto_req_mode: AutoReqMode,
-    payload_compress: PayloadCompressType,
-}
-
-impl<'a> RpmBuilderConfig<'a> {
-    pub fn new(
-        build_target: &'a BuildTarget,
-        auto_req_mode: AutoReqMode,
-        payload_compress: PayloadCompressType,
-    ) -> RpmBuilderConfig<'a> {
-        RpmBuilderConfig {
-            build_target,
-            auto_req_mode,
-            payload_compress,
-        }
->>>>>>> f8440176
     }
 }
 
@@ -216,7 +190,6 @@
         let parent = self.manifest_path.parent().unwrap();
 
         let mut builder = RPMBuilder::new(name, version, license, arch.as_str(), desc)
-<<<<<<< HEAD
             .compression(cfg.args.payload_compress);
         builder = if let Some(t) = cfg.args.source_date_epoch {
             builder.source_date(t)
@@ -228,9 +201,7 @@
         } else {
             builder
         };
-=======
-            .compression(CompressionType::from(rpm_builder_config.payload_compress));
->>>>>>> f8440176
+
         let mut expanded_file_paths = vec![];
         for (idx, file) in files.iter().enumerate() {
             let entries = file.generate_rpm_file_entry(cfg.build_target, parent, idx)?;
@@ -446,20 +417,12 @@
     #[test]
     fn test_config_create_rpm_builder() {
         let config = Config::new(Path::new("."), None, &[]).unwrap();
-<<<<<<< HEAD
         let args = crate::cli::Args {
             ..Default::default()
         };
         let target = BuildTarget::new(&args);
         let cfg = RpmBuilderConfig::new(&target, &args);
         let builder = config.create_rpm_builder(cfg);
-=======
-        let builder = config.create_rpm_builder(RpmBuilderConfig::new(
-            &BuildTarget::default(),
-            AutoReqMode::Disabled,
-            PayloadCompressType::default(),
-        ));
->>>>>>> f8440176
 
         assert!(if Path::new("target/release/cargo-generate-rpm").exists() {
             matches!(builder, Ok(_))
