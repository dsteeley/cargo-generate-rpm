--- conflicted
+++ resolved
@@ -89,19 +89,6 @@
 }
 
 impl Cli {
-<<<<<<< HEAD
-    pub fn get_matches_and_try_parse() -> Result<(Self, ArgMatches), clap::Error> {
-        let mut args = std::env::args();
-        if let Some("generate-rpm") = args.nth(1).as_deref() {
-            let mut matches = <CargoWrapper as CommandFactory>::command().get_matches();
-            let CargoWrapper::GenerateRpm(arg) = CargoWrapper::from_arg_matches_mut(&mut matches)?;
-            Ok((arg, matches))
-        } else {
-            let mut matches = <Self as CommandFactory>::command().get_matches();
-            let arg = Self::from_arg_matches_mut(&mut matches)?;
-            Ok((arg, matches))
-        }
-=======
     #[inline]
     fn get_matches_and_try_parse_from<F, I, T>(
         args_fn: F,
@@ -112,17 +99,18 @@
         T: Into<OsString> + Clone,
     {
         let mut args = args_fn();
-        let matches = if args.nth(1) == Some(OsString::from("generate-rpm")) {
+        if args.nth(1) == Some(OsString::from("generate-rpm")) {
             let args = args_fn();
-            <CargoWrapper as CommandFactory>::command().get_matches_from(args)
+            let matches = <CargoWrapper as CommandFactory>::command().get_matches_from(args);
+            let CargoWrapper::GenerateRpm(arg) =
+                CargoWrapper::from_arg_matches_mut(&mut matches.clone())?;
+            Ok((arg, matches))
         } else {
             let args = args_fn();
-            <Self as CommandFactory>::command().get_matches_from(args)
-        };
-        let arg = Self::from_arg_matches_mut(&mut matches.clone())?;
-
-        Ok((arg, matches))
->>>>>>> 1511ee2a
+            let matches = <Self as CommandFactory>::command().get_matches_from(args);
+            let arg = Self::from_arg_matches_mut(&mut matches.clone())?;
+            Ok((arg, matches))
+        }
     }
 
     pub fn get_matches_and_try_parse() -> Result<(Self, ArgMatches), clap::Error> {
